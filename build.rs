--- conflicted
+++ resolved
@@ -19,7 +19,6 @@
 const RES_STONE_V6_PROVER: &str = "bin:v6-prover";
 const RES_STONE_V5_VERIFIER: &str = "bin:v5-verifier";
 const RES_STONE_V6_VERIFIER: &str = "bin:v6-verifier";
-const RES_CAIRO_1RUN: &str = "tar-gz:cairo1-run";
 const RES_CORELIB: &str = "tar-gz:corelib";
 
 // binary names
@@ -27,7 +26,6 @@
 const BIN_STONE_V6_PROVER: &str = "cpu_air_prover_v6";
 const BIN_STONE_V5_VERIFIER: &str = "cpu_air_verifier_v5";
 const BIN_STONE_V6_VERIFIER: &str = "cpu_air_verifier_v6";
-const BIN_CAIRO_1RUN: &str = "cairo1-run";
 
 // excutables to add to the resources
 const EXECUTABLES: [(&str, &str); 4] = [
@@ -78,12 +76,6 @@
     m.insert(
         (Os::Linux, Arch::Amd64),
         vec![
-            // TODO: deprecate this
-            Artifact {
-                name: RES_CAIRO_1RUN,
-                url: "https://github.com/zksecurity/stone-cli/releases/download/v0.1.0/cairo1-run-v2.0.0-rc0-x86_64.tar.gz",
-                sha256_sum: "bbdcaad15bf44e7b4b8e2eadb7b8287787bbf738acb60ad0f87f991cadfa56a4",
-            },
             Artifact {
                 name: RES_STONE_V5_PROVER,
                 url: "https://github.com/dipdup-io/stone-packaging/releases/download/v3.0.1/cpu_air_prover-x86_64",
@@ -114,12 +106,6 @@
     m.insert(
         (Os::MacOS, Arch::Aarch64),
         vec![
-            // TODO: deprecate this
-            Artifact {
-                name: RES_CAIRO_1RUN,
-                url: "https://github.com/zksecurity/stone-cli/releases/download/v0.1.0/cairo1-run-v2.0.0-rc0-aarch64.tar.gz",
-                sha256_sum: "ff682b3e91c9447e5719b0989abbeeec56f4b68a0ce3de843fb8e52b19f93cb0",
-            },
             Artifact {
                 name: RES_STONE_V5_PROVER,
                 url: "https://github.com/dipdup-io/stone-packaging/releases/download/v3.0.1/cpu_air_prover-arm64",
@@ -310,7 +296,6 @@
     Ok(())
 }
 
-<<<<<<< HEAD
 fn deflate_artifact(art: &Artifact) -> Result<TempDir, anyhow::Error> {
     let tmp = TempDir::new()?;
     let tar_path = art.path()?;
@@ -323,25 +308,6 @@
 fn build_resource_tar(arts: &ArtifactStore) -> Result<(), anyhow::Error> {
     const DIR_EXEC: &str = "executables";
     const DIR_CORELIB: &str = "corelib";
-=======
-    let url = "https://github.com/starkware-libs/cairo/releases/download/v2.10.0-rc.1/release-x86_64-unknown-linux-musl.tar.gz";
-    let tmp_download_file_path = tmp_dir_path.join("release-x86_64-unknown-linux-musl.tar.gz");
-    download_from_url(url, &tmp_download_file_path);
-    unzip_file(&tmp_download_file_path, tmp_dir_path);
-
-    if !std::process::Command::new("cp")
-        .args([
-            "-r",
-            &tmp_dir_path.join("cairo").join("corelib").to_string_lossy(),
-            &download_dir.to_string_lossy(),
-        ])
-        .status()
-        .expect("Failed to copy corelib directory")
-        .success()
-    {
-        panic!("Failed to copy corelib directory. Please check if the directory exists in the current directory.");
-    }
->>>>>>> a5937a67
 
     // create the tarball
     let tar_gz = std::fs::File::create(path_resource_tar()?)?;
@@ -355,28 +321,6 @@
             .path()
             .join("cairo/corelib"),
     )?;
-
-    // decompress cairo1-run tarball and add "cairo1-run" to the "executables" directory
-    {
-        // find the inner dir
-        let tmp = deflate_artifact(arts.find(RES_CAIRO_1RUN)?)?;
-        let entries: Vec<_> = std::fs::read_dir(tmp.path())?.map(|e| e.unwrap()).collect();
-        assert_eq!(
-            entries.len(),
-            1,
-            "Invalid number of entries in cairo1-run archive"
-        );
-
-        // copy the cairo1-run executable to the archive
-        let src = entries[0].path().join("cairo1-run-v2.0.0-rc0");
-        let dst = Path::new(DIR_EXEC).join(BIN_CAIRO_1RUN);
-        assert!(src.exists(), "{}", src.display());
-        archive_add_exe(
-            &mut archive,
-            std::fs::File::open(src)?,
-            dst.to_str().unwrap(),
-        )?;
-    }
 
     // copy all the executables
     for (res, bin) in EXECUTABLES {
