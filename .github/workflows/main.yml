on:
  push:
    branches:
      - main

  pull_request:
    branches:
      - main

jobs:
  build-and-test-linux:
    runs-on: ubuntu-latest
    steps:
      - uses: actions/checkout@v4
      - uses: dtolnay/rust-toolchain@stable
        with:
          toolchain: stable
          components: rustfmt, clippy
      - name: Cache cargo
        id: cache-cargo
        uses: actions/cache@v4
        with:
          path: ~/.cargo
          key: ${{ runner.os }}-cargo-${{ hashFiles('**/Cargo.lock') }}

      - if: steps.cache-cargo.outputs.cache-hit == 'true'
        run: echo "cargo cache hit"

      - if: steps.cache-cargo.outputs.cache-hit == 'false'
        run: echo "cargo cache miss"

      - name: Increase stack size
        run: |
          echo "Setting stack size to 4MB"
          echo "RUST_MIN_STACK=4194304" >> $GITHUB_ENV
<<<<<<< HEAD
=======

>>>>>>> 68c03cbc
      - name: Run cargo test
        run: cargo test --all-features

      - name: Run cargo build
        run: cargo build --all

      - name: Run cargo fmt
        run: cargo fmt --all -- --check

      - name: Run cargo clippy
        run: cargo clippy --all -- -D warnings

      - name: Build release
        run: cargo build --release<|MERGE_RESOLUTION|>--- conflicted
+++ resolved
@@ -33,10 +33,7 @@
         run: |
           echo "Setting stack size to 4MB"
           echo "RUST_MIN_STACK=4194304" >> $GITHUB_ENV
-<<<<<<< HEAD
-=======
 
->>>>>>> 68c03cbc
       - name: Run cargo test
         run: cargo test --all-features
 
