--- conflicted
+++ resolved
@@ -2,12 +2,8 @@
 
 use crate::args::ProveArgs;
 use crate::utils::write_json_to_file;
-<<<<<<< HEAD
-use settings::{get_default_prover_config, get_default_prover_parameters};
+use config::{ProverConfig, ProverParametersConfig};
 use std::fs;
-=======
-use config::{ProverConfig, ProverParametersConfig};
->>>>>>> b4f541bb
 use std::path::PathBuf;
 use std::process::Command;
 use stone_prover_sdk::error::ProverError;
@@ -37,17 +33,13 @@
     let prover_parameters_path = if let Some(parameter_file) = &prove_args.parameter_file {
         parameter_file
     } else {
-<<<<<<< HEAD
         let air_public_input_json: PublicInput =
             serde_json::from_str(&fs::read_to_string(air_public_input)?).unwrap();
-        let prover_parameters = get_default_prover_parameters(air_public_input_json.n_steps)?;
-=======
-        let air_public_input_json: serde_json::Value =
-            read_json_from_file(air_public_input).unwrap();
-        let n_steps = air_public_input_json["n_steps"].as_u64().unwrap() as u32;
-        let prover_parameters =
-            ProverParametersConfig::new(n_steps, &prove_args.parameter_config).unwrap();
->>>>>>> b4f541bb
+        let prover_parameters = ProverParametersConfig::new(
+            air_public_input_json.n_steps,
+            &prove_args.parameter_config,
+        )
+        .unwrap();
         write_json_to_file(prover_parameters, &tmp_prover_parameters_path)?;
         &tmp_prover_parameters_path
     };
