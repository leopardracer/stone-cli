--- conflicted
+++ resolved
@@ -11,12 +11,8 @@
     version = "0.1.0-alpha",
     about = "CLI for proving Cairo 1 programs on Starknet"
 )]
-<<<<<<< HEAD
 #[command(bin_name = "stone-cli")]
-=======
-#[command(bin_name = "starknet-adapter")]
 #[allow(clippy::large_enum_variant)]
->>>>>>> b4f541bb
 pub enum Cli {
     Prove(ProveArgs),
     Verify(VerifyArgs),
